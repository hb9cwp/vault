import { action } from '@ember/object';
import { service } from '@ember/service';
import { waitFor } from '@ember/test-waiters';
import Component from '@glimmer/component';
import { tracked } from '@glimmer/tracking';
import { task } from 'ember-concurrency';
import { keyParamsByType } from 'pki/utils/action-params';
import errorMessage from 'vault/utils/error-message';

/**
 * @module PkiGenerateRoot
 * PkiGenerateRoot shows only the fields valid for the generate root endpoint.
 * This form handles the model save and rollback actions, and will call the passed
 * onSave and onCancel args for transition (passed from parent).
 * NOTE: this component is not TS because decorator-added parameters (eg validator and
 * formFields) aren't recognized on the model.
 *
 * @example
 * ```js
 * <PkiGenerateRoot @model={{this.model}} @onCancel={{transition-to "vault.cluster"}} @onSave={{transition-to "vault.cluster.secrets"}} @adapterOptions={{hash actionType="import" useIssuer=false}} />
 * ```
 *
 * @param {Object} model - pki/action model.
 * @callback onCancel - Callback triggered when cancel button is clicked, after model is unloaded
 * @param {Object} adapterOptions - object passed as adapterOptions on the model.save method
 */
export default class PkiGenerateRootComponent extends Component {
  @service flashMessages;
  @service router;
  @tracked showGroup = null;
  @tracked modelValidations = null;
  @tracked errorBanner = '';
  @tracked invalidFormAlert = '';

  get defaultFields() {
    return [
      'type',
      'commonName',
      'issuerName',
      'customTtl',
      'notBeforeDuration',
      'format',
      'permittedDnsDomains',
      'maxPathLength',
    ];
  }
<<<<<<< HEAD
=======
  get keyParamFields() {
    const { type } = this.args.model;
    if (!type) return null;
    const fields = keyParamsByType(type);
    return fields.map((fieldName) => {
      return this.args.model.allFields.find((attr) => attr.name === fieldName);
    });
  }
>>>>>>> ab08fb13

  @action cancel() {
    // Generate root form will always have a new model
    this.args.model.unloadRecord();
    this.args.onCancel();
  }

  @action
  checkFormValidity() {
    if (this.args.model.validate) {
      const { isValid, state, invalidFormMessage } = this.args.model.validate();
      this.modelValidations = state;
      this.invalidFormAlert = invalidFormMessage;
      return isValid;
    }
    return true;
  }

  @task
  @waitFor
  *save(event) {
    event.preventDefault();
    const continueSave = this.checkFormValidity();
    if (!continueSave) return;
    try {
      yield this.setUrls();
      const result = yield this.args.model.save({ adapterOptions: this.args.adapterOptions });
      this.flashMessages.success('Successfully generated root.');
      this.router.transitionTo(
        'vault.cluster.secrets.backend.pki.issuers.issuer.details',
        result.backend,
        result.issuerId
      );
    } catch (e) {
      this.errorBanner = errorMessage(e);
      this.invalidFormAlert = 'There was a problem generating the root.';
    }
  }

  async setUrls() {
    if (!this.args.urls || !this.args.urls.canSet || !this.args.urls.hasDirtyAttributes) return;
    return this.args.urls.save();
  }
}<|MERGE_RESOLUTION|>--- conflicted
+++ resolved
@@ -4,7 +4,6 @@
 import Component from '@glimmer/component';
 import { tracked } from '@glimmer/tracking';
 import { task } from 'ember-concurrency';
-import { keyParamsByType } from 'pki/utils/action-params';
 import errorMessage from 'vault/utils/error-message';
 
 /**
@@ -44,17 +43,6 @@
       'maxPathLength',
     ];
   }
-<<<<<<< HEAD
-=======
-  get keyParamFields() {
-    const { type } = this.args.model;
-    if (!type) return null;
-    const fields = keyParamsByType(type);
-    return fields.map((fieldName) => {
-      return this.args.model.allFields.find((attr) => attr.name === fieldName);
-    });
-  }
->>>>>>> ab08fb13
 
   @action cancel() {
     // Generate root form will always have a new model
