package pki

import (
	"crypto"
	"crypto/ecdsa"
	"crypto/ed25519"
	"crypto/rsa"
	"crypto/x509"
	"crypto/x509/pkix"
	"encoding/asn1"
	"encoding/base64"
	"encoding/hex"
	"encoding/pem"
	"errors"
	"fmt"
	"io"
	"math/big"
	"net"
	"net/url"
	"regexp"
	"strconv"
	"strings"
	"time"

	"github.com/hashicorp/go-secure-stdlib/strutil"
	"github.com/hashicorp/vault/sdk/framework"
	"github.com/hashicorp/vault/sdk/helper/certutil"
	"github.com/hashicorp/vault/sdk/helper/errutil"
	"github.com/hashicorp/vault/sdk/logical"
	"github.com/ryanuber/go-glob"
	"golang.org/x/crypto/cryptobyte"
	cbbasn1 "golang.org/x/crypto/cryptobyte/asn1"
	"golang.org/x/net/idna"
)

type inputBundle struct {
	role    *roleEntry
	req     *logical.Request
	apiData *framework.FieldData
}

var (
	// labelRegex is a single label from a valid domain name and was extracted
	// from hostnameRegex below for use in leftWildLabelRegex, without any
	// label separators (`.`).
	labelRegex = `([a-zA-Z0-9]|[a-zA-Z0-9][a-zA-Z0-9\-]*[a-zA-Z0-9])`

	// A note on hostnameRegex: although we set the StrictDomainName option
	// when doing the idna conversion, this appears to only affect output, not
	// input, so it will allow e.g. host^123.example.com straight through. So
	// we still need to use this to check the output.
	hostnameRegex = regexp.MustCompile(`^(\*\.)?(` + labelRegex + `\.)*` + labelRegex + `\.?$`)

	// Left Wildcard Label Regex is equivalent to a single domain label
	// component from hostnameRegex above, but with additional wildcard
	// characters added. There are four possibilities here:
	//
	//  1. Entire label is a wildcard,
	//  2. Wildcard exists at the start,
	//  3. Wildcard exists at the end,
	//  4. Wildcard exists in the middle.
	allWildRegex       = `\*`
	startWildRegex     = `\*` + labelRegex
	endWildRegex       = labelRegex + `\*`
	middleWildRegex    = labelRegex + `\*` + labelRegex
	leftWildLabelRegex = regexp.MustCompile(`^(` + allWildRegex + `|` + startWildRegex + `|` + endWildRegex + `|` + middleWildRegex + `)$`)

	// OIDs for X.509 certificate extensions used below.
	oidExtensionSubjectAltName = []int{2, 5, 29, 17}
)

func getFormat(data *framework.FieldData) string {
	format := data.Get("format").(string)
	switch format {
	case "pem":
	case "der":
	case "pem_bundle":
	default:
		format = ""
	}
	return format
}

// fetchCAInfo will fetch the CA info, will return an error if no ca info exists, this does NOT support
// loading using the legacyBundleShimID and should be used with care. This should be called only once
// within the request path otherwise you run the risk of a race condition with the issuer migration on perf-secondaries.
func (sc *storageContext) fetchCAInfo(issuerRef string, usage issuerUsage) (*certutil.CAInfoBundle, error) {
	var issuerId issuerID

	if sc.Backend.useLegacyBundleCaStorage() {
		// We have not completed the migration so attempt to load the bundle from the legacy location
		sc.Backend.Logger().Info("Using legacy CA bundle as PKI migration has not completed.")
		issuerId = legacyBundleShimID
	} else {
		var err error
		issuerId, err = sc.resolveIssuerReference(issuerRef)
		if err != nil {
			// Usually a bad label from the user or mis-configured default.
			return nil, errutil.UserError{Err: err.Error()}
		}
	}

	return sc.fetchCAInfoByIssuerId(issuerId, usage)
}

// fetchCAInfoByIssuerId will fetch the CA info, will return an error if no ca info exists for the given issuerId.
// This does support the loading using the legacyBundleShimID
func (sc *storageContext) fetchCAInfoByIssuerId(issuerId issuerID, usage issuerUsage) (*certutil.CAInfoBundle, error) {
	entry, bundle, err := sc.fetchCertBundleByIssuerId(issuerId, true)
	if err != nil {
		switch err.(type) {
		case errutil.UserError:
			return nil, err
		case errutil.InternalError:
			return nil, err
		default:
			return nil, errutil.InternalError{Err: fmt.Sprintf("error fetching CA info: %v", err)}
		}
	}

	if err := entry.EnsureUsage(usage); err != nil {
		return nil, errutil.InternalError{Err: fmt.Sprintf("error while attempting to use issuer %v: %v", issuerId, err)}
	}

	parsedBundle, err := parseCABundle(sc.Context, sc.Backend, bundle)
	if err != nil {
		return nil, errutil.InternalError{Err: err.Error()}
	}

	if parsedBundle.Certificate == nil {
		return nil, errutil.InternalError{Err: "stored CA information not able to be parsed"}
	}
	if parsedBundle.PrivateKey == nil {
		return nil, errutil.UserError{Err: fmt.Sprintf("unable to fetch corresponding key for issuer %v; unable to use this issuer for signing", issuerId)}
	}

	caInfo := &certutil.CAInfoBundle{
		ParsedCertBundle:     *parsedBundle,
		URLs:                 nil,
		LeafNotAfterBehavior: entry.LeafNotAfterBehavior,
		RevocationSigAlg:     entry.RevocationSigAlg,
	}

	entries, err := entry.GetAIAURLs(sc)
	if err != nil {
		return nil, errutil.InternalError{Err: fmt.Sprintf("unable to fetch AIA URL information: %v", err)}
	}
	caInfo.URLs = entries

	return caInfo, nil
}

func fetchCertBySerialBigInt(sc *storageContext, prefix string, serial *big.Int) (*logical.StorageEntry, error) {
	return fetchCertBySerial(sc, prefix, serialFromBigInt(serial))
}

// Allows fetching certificates from the backend; it handles the slightly
// separate pathing for CRL, and revoked certificates.
//
// Support for fetching CA certificates was removed, due to the new issuers
// changes.
func fetchCertBySerial(sc *storageContext, prefix, serial string) (*logical.StorageEntry, error) {
	var path, legacyPath string
	var err error
	var certEntry *logical.StorageEntry

	hyphenSerial := normalizeSerial(serial)
	colonSerial := strings.ReplaceAll(strings.ToLower(serial), "-", ":")

	switch {
	// Revoked goes first as otherwise crl get hardcoded paths which fail if
	// we actually want revocation info
	case strings.HasPrefix(prefix, "revoked/"):
		legacyPath = "revoked/" + colonSerial
		path = "revoked/" + hyphenSerial
	case serial == legacyCRLPath || serial == deltaCRLPath:
		if err = sc.Backend.crlBuilder.rebuildIfForced(sc); err != nil {
			return nil, err
		}
		path, err = sc.resolveIssuerCRLPath(defaultRef)
		if err != nil {
			return nil, err
		}

		if serial == deltaCRLPath {
			if sc.Backend.useLegacyBundleCaStorage() {
				return nil, fmt.Errorf("refusing to serve delta CRL with legacy CA bundle")
			}

			path += deltaCRLPathSuffix
		}
	default:
		legacyPath = "certs/" + colonSerial
		path = "certs/" + hyphenSerial
	}

	certEntry, err = sc.Storage.Get(sc.Context, path)
	if err != nil {
		return nil, errutil.InternalError{Err: fmt.Sprintf("error fetching certificate %s: %s", serial, err)}
	}
	if certEntry != nil {
		if certEntry.Value == nil || len(certEntry.Value) == 0 {
			return nil, errutil.InternalError{Err: fmt.Sprintf("returned certificate bytes for serial %s were empty", serial)}
		}
		return certEntry, nil
	}

	// If legacyPath is unset, it's going to be a CA or CRL; return immediately
	if legacyPath == "" {
		return nil, nil
	}

	// Retrieve the old-style path.  We disregard errors here because they
	// always manifest on Windows, and thus the initial check for a revoked
	// cert fails would return an error when the cert isn't revoked, preventing
	// the happy path from working.
	certEntry, _ = sc.Storage.Get(sc.Context, legacyPath)
	if certEntry == nil {
		return nil, nil
	}
	if certEntry.Value == nil || len(certEntry.Value) == 0 {
		return nil, errutil.InternalError{Err: fmt.Sprintf("returned certificate bytes for serial %s were empty", serial)}
	}

	// Update old-style paths to new-style paths
	certEntry.Key = path
	certsCounted := sc.Backend.certsCounted.Load()
	if err = sc.Storage.Put(sc.Context, certEntry); err != nil {
		return nil, errutil.InternalError{Err: fmt.Sprintf("error saving certificate with serial %s to new location", serial)}
	}
	if err = sc.Storage.Delete(sc.Context, legacyPath); err != nil {
		// If we fail here, we have an extra (copy) of a cert in storage, add to metrics:
		switch {
		case strings.HasPrefix(prefix, "revoked/"):
<<<<<<< HEAD
			b.ifCountEnabledIncrementTotalRevokedCertificatesCount(certsCounted, path)
		default:
			b.ifCountEnabledIncrementTotalCertificatesCount(certsCounted, path)
=======
			sc.Backend.incrementTotalRevokedCertificatesCount(certsCounted, path)
		default:
			sc.Backend.incrementTotalCertificatesCount(certsCounted, path)
>>>>>>> 8ea89958
		}
		return nil, errutil.InternalError{Err: fmt.Sprintf("error deleting certificate with serial %s from old location", serial)}
	}

	return certEntry, nil
}

// Given a URI SAN, verify that it is allowed.
func validateURISAN(b *backend, data *inputBundle, uri string) bool {
	valid := false
	for _, allowed := range data.role.AllowedURISANs {
		if data.role.AllowedURISANsTemplate {
			isTemplate, _ := framework.ValidateIdentityTemplate(allowed)
			if isTemplate && data.req.EntityID != "" {
				tmpAllowed, err := framework.PopulateIdentityTemplate(allowed, data.req.EntityID, b.System())
				if err != nil {
					continue
				}
				allowed = tmpAllowed
			}
		}
		validURI := glob.Glob(allowed, uri)
		if validURI {
			valid = true
			break
		}
	}
	return valid
}

// Validates a given common name, ensuring it's either an email or a hostname
// after validating it according to the role parameters, or disables
// validation altogether.
func validateCommonName(b *backend, data *inputBundle, name string) string {
	isDisabled := len(data.role.CNValidations) == 1 && data.role.CNValidations[0] == "disabled"
	if isDisabled {
		return ""
	}

	if validateNames(b, data, []string{name}) != "" {
		return name
	}

	// Validations weren't disabled, but the role lacked CN Validations, so
	// don't restrict types. This case is hit in certain existing tests.
	if len(data.role.CNValidations) == 0 {
		return ""
	}

	// If there's an at in the data, ensure email type validation is allowed.
	// Otherwise, ensure hostname is allowed.
	if strings.Contains(name, "@") {
		var allowsEmails bool
		for _, validation := range data.role.CNValidations {
			if validation == "email" {
				allowsEmails = true
				break
			}
		}
		if !allowsEmails {
			return name
		}
	} else {
		var allowsHostnames bool
		for _, validation := range data.role.CNValidations {
			if validation == "hostname" {
				allowsHostnames = true
				break
			}
		}
		if !allowsHostnames {
			return name
		}
	}

	return ""
}

// Given a set of requested names for a certificate, verifies that all of them
// match the various toggles set in the role for controlling issuance.
// If one does not pass, it is returned in the string argument.
func validateNames(b *backend, data *inputBundle, names []string) string {
	for _, name := range names {
		// Previously, reducedName was called sanitizedName but this made
		// little sense under the previous interpretation of wildcards,
		// leading to two bugs in this implementation. We presently call it
		// "reduced" to indicate that it is still untrusted input (potentially
		// different from the bare Common Name entry we're validating), it
		// might have been modified such as by the removal of wildcard labels
		// or the email prefix.
		reducedName := name
		emailDomain := reducedName
		wildcardLabel := ""
		isEmail := false
		isWildcard := false

		// If it has an @, assume it is an email address and separate out the
		// user from the hostname portion so that we can act on the hostname.
		// Note that this matches behavior from the alt_names parameter. If it
		// ends up being problematic for users, I guess that could be separated
		// into dns_names and email_names in the future to be explicit, but I
		// don't think this is likely.
		if strings.Contains(reducedName, "@") {
			splitEmail := strings.Split(reducedName, "@")
			if len(splitEmail) != 2 {
				return name
			}
			reducedName = splitEmail[1]
			emailDomain = splitEmail[1]
			isEmail = true
		}

		// Per RFC 6125 Section 6.4.3, and explicitly contradicting the earlier
		// RFC 2818 which no modern client will validate against, there are two
		// main types of wildcards, each with a single wildcard specifier (`*`,
		// functionally different from the `*` used as a glob from the
		// AllowGlobDomains parsing path) in the left-most label:
		//
		//  1. Entire label is a single wildcard character (most common and
		//     well-supported),
		//  2. Part of the label contains a single wildcard character (e.g. per
		///    RFC 6125: baz*.example.net, *baz.example.net, or b*z.example.net).
		//
		// We permit issuance of both but not the older RFC 2818 style under
		// the new AllowWildcardCertificates option. However, anything with a
		// glob character is technically a wildcard.
		if strings.Contains(reducedName, "*") {
			// Regardless of later rejections below, this common name contains
			// a wildcard character and is thus technically a wildcard name.
			isWildcard = true

			// Additionally, if AllowWildcardCertificates is explicitly
			// forbidden, it takes precedence over AllowAnyName, thus we should
			// reject the name now.
			//
			// We expect the role to have been correctly migrated but guard for
			// safety.
			if data.role.AllowWildcardCertificates != nil && !*data.role.AllowWildcardCertificates {
				return name
			}

			if strings.Count(reducedName, "*") > 1 {
				// As mentioned above, only one wildcard character is permitted
				// under RFC 6125 semantics.
				return name
			}

			// Split the Common Name into two parts: a left-most label and the
			// remaining segments (if present).
			splitLabels := strings.SplitN(reducedName, ".", 2)
			if len(splitLabels) != 2 {
				// We've been given a single-part domain name that consists
				// entirely of a wildcard. This is a little tricky to handle,
				// but EnforceHostnames validates both the wildcard-containing
				// label and the reduced name, but _only_ the latter if it is
				// non-empty. This allows us to still validate the only label
				// component matches hostname expectations still.
				wildcardLabel = splitLabels[0]
				reducedName = ""
			} else {
				// We have a (at least) two label domain name. But before we can
				// update our names, we need to validate the wildcard ended up
				// in the segment we expected it to. While this is (kinda)
				// validated under EnforceHostnames's leftWildLabelRegex, we
				// still need to validate it in the non-enforced mode.
				//
				// By validated assumption above, we know there's strictly one
				// wildcard in this domain so we only need to check the wildcard
				// label or the reduced name (as one is equivalent to the other).
				// Because we later assume reducedName _lacks_ wildcard segments,
				// we validate that.
				wildcardLabel = splitLabels[0]
				reducedName = splitLabels[1]
				if strings.Contains(reducedName, "*") {
					return name
				}
			}
		}

		// Email addresses using wildcard domain names do not make sense
		// in a Common Name field.
		if isEmail && isWildcard {
			return name
		}

		// AllowAnyName is checked after this because EnforceHostnames still
		// applies when allowing any name. Also, we check the reduced name to
		// ensure that we are not either checking a full email address or a
		// wildcard prefix.
		if data.role.EnforceHostnames {
			if reducedName != "" {
				// See note above about splitLabels having only one segment
				// and setting reducedName to the empty string.
				p := idna.New(
					idna.StrictDomainName(true),
					idna.VerifyDNSLength(true),
				)
				converted, err := p.ToASCII(reducedName)
				if err != nil {
					return name
				}
				if !hostnameRegex.MatchString(converted) {
					return name
				}
			}

			// When a wildcard is specified, we additionally need to validate
			// the label with the wildcard is correctly formed.
			if isWildcard && !leftWildLabelRegex.MatchString(wildcardLabel) {
				return name
			}
		}

		// Self-explanatory, but validations from EnforceHostnames and
		// AllowWildcardCertificates take precedence.
		if data.role.AllowAnyName {
			continue
		}

		// The following blocks all work the same basic way:
		// 1) If a role allows a certain class of base (localhost, token
		// display name, role-configured domains), perform further tests
		//
		// 2) If there is a perfect match on either the sanitized name or it's an
		// email address with a perfect match on the hostname portion, allow it
		//
		// 3) If subdomains are allowed, we check based on the sanitized name;
		// note that if not a wildcard, will be equivalent to the email domain
		// for email checks, and we already checked above for both a wildcard
		// and email address being present in the same name
		// 3a) First we check for a non-wildcard subdomain, as in <name>.<base>
		// 3b) Then we check if it's a wildcard and the base domain is a match
		//
		// Variances are noted in-line

		if data.role.AllowLocalhost {
			if reducedName == "localhost" ||
				reducedName == "localdomain" ||
				(isEmail && emailDomain == "localhost") ||
				(isEmail && emailDomain == "localdomain") {
				continue
			}

			if data.role.AllowSubdomains {
				// It is possible, if unlikely, to have a subdomain of "localhost"
				if strings.HasSuffix(reducedName, ".localhost") ||
					(isWildcard && reducedName == "localhost") {
					continue
				}

				// A subdomain of "localdomain" is also not entirely uncommon
				if strings.HasSuffix(reducedName, ".localdomain") ||
					(isWildcard && reducedName == "localdomain") {
					continue
				}
			}
		}

		if data.role.AllowTokenDisplayName {
			if name == data.req.DisplayName {
				continue
			}

			if data.role.AllowSubdomains {
				if isEmail {
					// If it's an email address, we need to parse the token
					// display name in order to do a proper comparison of the
					// subdomain
					if strings.Contains(data.req.DisplayName, "@") {
						splitDisplay := strings.Split(data.req.DisplayName, "@")
						if len(splitDisplay) == 2 {
							// Compare the sanitized name against the hostname
							// portion of the email address in the broken
							// display name
							if strings.HasSuffix(reducedName, "."+splitDisplay[1]) {
								continue
							}
						}
					}
				}

				if strings.HasSuffix(reducedName, "."+data.req.DisplayName) ||
					(isWildcard && reducedName == data.req.DisplayName) {
					continue
				}
			}
		}

		if len(data.role.AllowedDomains) > 0 {
			valid := false
			for _, currDomain := range data.role.AllowedDomains {
				// If there is, say, a trailing comma, ignore it
				if currDomain == "" {
					continue
				}

				if data.role.AllowedDomainsTemplate {
					isTemplate, _ := framework.ValidateIdentityTemplate(currDomain)
					if isTemplate && data.req.EntityID != "" {
						tmpCurrDomain, err := framework.PopulateIdentityTemplate(currDomain, data.req.EntityID, b.System())
						if err != nil {
							continue
						}

						currDomain = tmpCurrDomain
					}
				}

				// First, allow an exact match of the base domain if that role flag
				// is enabled
				if data.role.AllowBareDomains &&
					(strings.EqualFold(name, currDomain) ||
						(isEmail && strings.EqualFold(emailDomain, currDomain))) {
					valid = true
					break
				}

				if data.role.AllowSubdomains {
					if strings.HasSuffix(reducedName, "."+currDomain) ||
						(isWildcard && strings.EqualFold(reducedName, currDomain)) {
						valid = true
						break
					}
				}

				if data.role.AllowGlobDomains &&
					strings.Contains(currDomain, "*") &&
					glob.Glob(currDomain, name) {
					valid = true
					break
				}
			}

			if valid {
				continue
			}
		}

		return name
	}

	return ""
}

// validateOtherSANs checks if the values requested are allowed. If an OID
// isn't allowed, it will be returned as the first string. If a value isn't
// allowed, it will be returned as the second string. Empty strings + error
// means everything is okay.
func validateOtherSANs(data *inputBundle, requested map[string][]string) (string, string, error) {
	if len(data.role.AllowedOtherSANs) == 1 && data.role.AllowedOtherSANs[0] == "*" {
		// Anything is allowed
		return "", "", nil
	}

	allowed, err := parseOtherSANs(data.role.AllowedOtherSANs)
	if err != nil {
		return "", "", fmt.Errorf("error parsing role's allowed SANs: %w", err)
	}
	for oid, names := range requested {
		for _, name := range names {
			allowedNames, ok := allowed[oid]
			if !ok {
				return oid, "", nil
			}

			valid := false
			for _, allowedName := range allowedNames {
				if glob.Glob(allowedName, name) {
					valid = true
					break
				}
			}

			if !valid {
				return oid, name, nil
			}
		}
	}

	return "", "", nil
}

func parseOtherSANs(others []string) (map[string][]string, error) {
	result := map[string][]string{}
	for _, other := range others {
		splitOther := strings.SplitN(other, ";", 2)
		if len(splitOther) != 2 {
			return nil, fmt.Errorf("expected a semicolon in other SAN %q", other)
		}
		splitType := strings.SplitN(splitOther[1], ":", 2)
		if len(splitType) != 2 {
			return nil, fmt.Errorf("expected a colon in other SAN %q", other)
		}
		switch {
		case strings.EqualFold(splitType[0], "utf8"):
		case strings.EqualFold(splitType[0], "utf-8"):
		default:
			return nil, fmt.Errorf("only utf8 other SANs are supported; found non-supported type in other SAN %q", other)
		}
		result[splitOther[0]] = append(result[splitOther[0]], splitType[1])
	}

	return result, nil
}

func validateSerialNumber(data *inputBundle, serialNumber string) string {
	valid := false
	if len(data.role.AllowedSerialNumbers) > 0 {
		for _, currSerialNumber := range data.role.AllowedSerialNumbers {
			if currSerialNumber == "" {
				continue
			}

			if (strings.Contains(currSerialNumber, "*") &&
				glob.Glob(currSerialNumber, serialNumber)) ||
				currSerialNumber == serialNumber {
				valid = true
				break
			}
		}
	}
	if !valid {
		return serialNumber
	} else {
		return ""
	}
}

func generateCert(sc *storageContext,
	input *inputBundle,
	caSign *certutil.CAInfoBundle,
	isCA bool,
	randomSource io.Reader) (*certutil.ParsedCertBundle, []string, error,
) {
	ctx := sc.Context
	b := sc.Backend

	if input.role == nil {
		return nil, nil, errutil.InternalError{Err: "no role found in data bundle"}
	}

	if input.role.KeyType == "rsa" && input.role.KeyBits < 2048 {
		return nil, nil, errutil.UserError{Err: "RSA keys < 2048 bits are unsafe and not supported"}
	}

	data, warnings, err := generateCreationBundle(b, input, caSign, nil)
	if err != nil {
		return nil, nil, err
	}
	if data.Params == nil {
		return nil, nil, errutil.InternalError{Err: "nil parameters received from parameter bundle generation"}
	}

	if isCA {
		data.Params.IsCA = isCA
		data.Params.PermittedDNSDomains = input.apiData.Get("permitted_dns_domains").([]string)

		if data.SigningBundle == nil {
			// Generating a self-signed root certificate. Since we have no
			// issuer entry yet, we default to the global URLs.
			entries, err := getGlobalAIAURLs(ctx, sc.Storage)
			if err != nil {
				return nil, nil, errutil.InternalError{Err: fmt.Sprintf("unable to fetch AIA URL information: %v", err)}
			}

			uris, err := entries.toURLEntries(sc, issuerID(""))
			if err != nil {
				return nil, nil, errutil.InternalError{Err: fmt.Sprintf("unable to parse AIA URL information: %v\nUsing templated AIA URL's {{issuer_id}} field when generating root certificates is not supported.", err)}
			}

			data.Params.URLs = uris

			if input.role.MaxPathLength == nil {
				data.Params.MaxPathLength = -1
			} else {
				data.Params.MaxPathLength = *input.role.MaxPathLength
			}
		}
	}

	parsedBundle, err := generateCABundle(sc, input, data, randomSource)
	if err != nil {
		return nil, nil, err
	}

	return parsedBundle, warnings, nil
}

// N.B.: This is only meant to be used for generating intermediate CAs.
// It skips some sanity checks.
func generateIntermediateCSR(sc *storageContext, input *inputBundle, randomSource io.Reader) (*certutil.ParsedCSRBundle, []string, error) {
	b := sc.Backend

	creation, warnings, err := generateCreationBundle(b, input, nil, nil)
	if err != nil {
		return nil, nil, err
	}
	if creation.Params == nil {
		return nil, nil, errutil.InternalError{Err: "nil parameters received from parameter bundle generation"}
	}

	addBasicConstraints := input.apiData != nil && input.apiData.Get("add_basic_constraints").(bool)
	parsedBundle, err := generateCSRBundle(sc, input, creation, addBasicConstraints, randomSource)
	if err != nil {
		return nil, nil, err
	}

	return parsedBundle, warnings, nil
}

func signCert(b *backend,
	data *inputBundle,
	caSign *certutil.CAInfoBundle,
	isCA bool,
	useCSRValues bool) (*certutil.ParsedCertBundle, []string, error,
) {
	if data.role == nil {
		return nil, nil, errutil.InternalError{Err: "no role found in data bundle"}
	}

	csrString := data.apiData.Get("csr").(string)
	if csrString == "" {
		return nil, nil, errutil.UserError{Err: "\"csr\" is empty"}
	}

	pemBlock, _ := pem.Decode([]byte(csrString))
	if pemBlock == nil {
		return nil, nil, errutil.UserError{Err: "csr contains no data"}
	}
	csr, err := x509.ParseCertificateRequest(pemBlock.Bytes)
	if err != nil {
		return nil, nil, errutil.UserError{Err: fmt.Sprintf("certificate request could not be parsed: %v", err)}
	}

	if csr.PublicKeyAlgorithm == x509.UnknownPublicKeyAlgorithm || csr.PublicKey == nil {
		return nil, nil, errutil.UserError{Err: "Refusing to sign CSR with empty PublicKey. This usually means the SubjectPublicKeyInfo field has an OID not recognized by Go, such as 1.2.840.113549.1.1.10 for rsaPSS."}
	}

	// This switch validates that the CSR key type matches the role and sets
	// the value in the actualKeyType/actualKeyBits values.
	actualKeyType := ""
	actualKeyBits := 0

	switch data.role.KeyType {
	case "rsa":
		// Verify that the key matches the role type
		if csr.PublicKeyAlgorithm != x509.RSA {
			return nil, nil, errutil.UserError{Err: fmt.Sprintf(
				"role requires keys of type %s",
				data.role.KeyType)}
		}

		pubKey, ok := csr.PublicKey.(*rsa.PublicKey)
		if !ok {
			return nil, nil, errutil.UserError{Err: "could not parse CSR's public key"}
		}

		actualKeyType = "rsa"
		actualKeyBits = pubKey.N.BitLen()
	case "ec":
		// Verify that the key matches the role type
		if csr.PublicKeyAlgorithm != x509.ECDSA {
			return nil, nil, errutil.UserError{Err: fmt.Sprintf(
				"role requires keys of type %s",
				data.role.KeyType)}
		}
		pubKey, ok := csr.PublicKey.(*ecdsa.PublicKey)
		if !ok {
			return nil, nil, errutil.UserError{Err: "could not parse CSR's public key"}
		}

		actualKeyType = "ec"
		actualKeyBits = pubKey.Params().BitSize
	case "ed25519":
		// Verify that the key matches the role type
		if csr.PublicKeyAlgorithm != x509.Ed25519 {
			return nil, nil, errutil.UserError{Err: fmt.Sprintf(
				"role requires keys of type %s",
				data.role.KeyType)}
		}

		_, ok := csr.PublicKey.(ed25519.PublicKey)
		if !ok {
			return nil, nil, errutil.UserError{Err: "could not parse CSR's public key"}
		}

		actualKeyType = "ed25519"
		actualKeyBits = 0
	case "any":
		// We need to compute the actual key type and key bits, to correctly
		// validate minimums and SignatureBits below.
		switch csr.PublicKeyAlgorithm {
		case x509.RSA:
			pubKey, ok := csr.PublicKey.(*rsa.PublicKey)
			if !ok {
				return nil, nil, errutil.UserError{Err: "could not parse CSR's public key"}
			}
			if pubKey.N.BitLen() < 2048 {
				return nil, nil, errutil.UserError{Err: "RSA keys < 2048 bits are unsafe and not supported"}
			}

			actualKeyType = "rsa"
			actualKeyBits = pubKey.N.BitLen()
		case x509.ECDSA:
			pubKey, ok := csr.PublicKey.(*ecdsa.PublicKey)
			if !ok {
				return nil, nil, errutil.UserError{Err: "could not parse CSR's public key"}
			}

			actualKeyType = "ec"
			actualKeyBits = pubKey.Params().BitSize
		case x509.Ed25519:
			_, ok := csr.PublicKey.(ed25519.PublicKey)
			if !ok {
				return nil, nil, errutil.UserError{Err: "could not parse CSR's public key"}
			}

			actualKeyType = "ed25519"
			actualKeyBits = 0
		default:
			return nil, nil, errutil.UserError{Err: "Unknown key type in CSR: " + csr.PublicKeyAlgorithm.String()}
		}
	default:
		return nil, nil, errutil.InternalError{Err: fmt.Sprintf("unsupported key type value: %s", data.role.KeyType)}
	}

	// Before validating key lengths, update our KeyBits/SignatureBits based
	// on the actual CSR key type.
	if data.role.KeyType == "any" {
		// We update the value of KeyBits and SignatureBits here (from the
		// role), using the specified key type. This allows us to convert
		// the default value (0) for SignatureBits and KeyBits to a
		// meaningful value.
		//
		// We ignore the role's original KeyBits value if the KeyType is any
		// as legacy (pre-1.10) roles had default values that made sense only
		// for RSA keys (key_bits=2048) and the older code paths ignored the role value
		// set for KeyBits when KeyType was set to any. This also enforces the
		// docs saying when key_type=any, we only enforce our specified minimums
		// for signing operations
		if data.role.KeyBits, data.role.SignatureBits, err = certutil.ValidateDefaultOrValueKeyTypeSignatureLength(
			actualKeyType, 0, data.role.SignatureBits); err != nil {
			return nil, nil, errutil.InternalError{Err: fmt.Sprintf("unknown internal error updating default values: %v", err)}
		}

		// We're using the KeyBits field as a minimum value below, and P-224 is safe
		// and a previously allowed value. However, the above call defaults
		// to P-256 as that's a saner default than P-224 (w.r.t. generation), so
		// override it here to allow 224 as the smallest size we permit.
		if actualKeyType == "ec" {
			data.role.KeyBits = 224
		}
	}

	// At this point, data.role.KeyBits and data.role.SignatureBits should both
	// be non-zero, for RSA and ECDSA keys. Validate the actualKeyBits based on
	// the role's values. If the KeyType was any, and KeyBits was set to 0,
	// KeyBits should be updated to 2048 unless some other value was chosen
	// explicitly.
	//
	// This validation needs to occur regardless of the role's key type, so
	// that we always validate both RSA and ECDSA key sizes.
	if actualKeyType == "rsa" {
		if actualKeyBits < data.role.KeyBits {
			return nil, nil, errutil.UserError{Err: fmt.Sprintf(
				"role requires a minimum of a %d-bit key, but CSR's key is %d bits",
				data.role.KeyBits, actualKeyBits)}
		}

		if actualKeyBits < 2048 {
			return nil, nil, errutil.UserError{Err: fmt.Sprintf(
				"Vault requires a minimum of a 2048-bit key, but CSR's key is %d bits",
				actualKeyBits)}
		}
	} else if actualKeyType == "ec" {
		if actualKeyBits < data.role.KeyBits {
			return nil, nil, errutil.UserError{Err: fmt.Sprintf(
				"role requires a minimum of a %d-bit key, but CSR's key is %d bits",
				data.role.KeyBits,
				actualKeyBits)}
		}
	}

	creation, warnings, err := generateCreationBundle(b, data, caSign, csr)
	if err != nil {
		return nil, nil, err
	}
	if creation.Params == nil {
		return nil, nil, errutil.InternalError{Err: "nil parameters received from parameter bundle generation"}
	}

	creation.Params.IsCA = isCA
	creation.Params.UseCSRValues = useCSRValues

	if isCA {
		creation.Params.PermittedDNSDomains = data.apiData.Get("permitted_dns_domains").([]string)
	}

	parsedBundle, err := certutil.SignCertificate(creation)
	if err != nil {
		return nil, nil, err
	}

	return parsedBundle, warnings, nil
}

// otherNameRaw describes a name related to a certificate which is not in one
// of the standard name formats. RFC 5280, 4.2.1.6:
//
//	OtherName ::= SEQUENCE {
//	     type-id    OBJECT IDENTIFIER,
//	     value      [0] EXPLICIT ANY DEFINED BY type-id }
type otherNameRaw struct {
	TypeID asn1.ObjectIdentifier
	Value  asn1.RawValue
}

type otherNameUtf8 struct {
	oid   string
	value string
}

// ExtractUTF8String returns the UTF8 string contained in the Value, or an error
// if none is present.
func (oraw *otherNameRaw) extractUTF8String() (*otherNameUtf8, error) {
	svalue := cryptobyte.String(oraw.Value.Bytes)
	var outTag cbbasn1.Tag
	var val cryptobyte.String
	read := svalue.ReadAnyASN1(&val, &outTag)

	if read && outTag == asn1.TagUTF8String {
		return &otherNameUtf8{oid: oraw.TypeID.String(), value: string(val)}, nil
	}
	return nil, fmt.Errorf("no UTF-8 string found in OtherName")
}

func (o otherNameUtf8) String() string {
	return fmt.Sprintf("%s;%s:%s", o.oid, "UTF-8", o.value)
}

func getOtherSANsFromX509Extensions(exts []pkix.Extension) ([]otherNameUtf8, error) {
	var ret []otherNameUtf8
	for _, ext := range exts {
		if !ext.Id.Equal(oidExtensionSubjectAltName) {
			continue
		}
		err := forEachSAN(ext.Value, func(tag int, data []byte) error {
			if tag != 0 {
				return nil
			}

			var other otherNameRaw
			_, err := asn1.UnmarshalWithParams(data, &other, "tag:0")
			if err != nil {
				return fmt.Errorf("could not parse requested other SAN: %w", err)
			}
			val, err := other.extractUTF8String()
			if err != nil {
				return err
			}
			ret = append(ret, *val)
			return nil
		})
		if err != nil {
			return nil, err
		}
	}

	return ret, nil
}

func forEachSAN(extension []byte, callback func(tag int, data []byte) error) error {
	// RFC 5280, 4.2.1.6

	// SubjectAltName ::= GeneralNames
	//
	// GeneralNames ::= SEQUENCE SIZE (1..MAX) OF GeneralName
	//
	// GeneralName ::= CHOICE {
	//      otherName                       [0]     OtherName,
	//      rfc822Name                      [1]     IA5String,
	//      dNSName                         [2]     IA5String,
	//      x400Address                     [3]     ORAddress,
	//      directoryName                   [4]     Name,
	//      ediPartyName                    [5]     EDIPartyName,
	//      uniformResourceIdentifier       [6]     IA5String,
	//      iPAddress                       [7]     OCTET STRING,
	//      registeredID                    [8]     OBJECT IDENTIFIER }
	var seq asn1.RawValue
	rest, err := asn1.Unmarshal(extension, &seq)
	if err != nil {
		return err
	} else if len(rest) != 0 {
		return fmt.Errorf("x509: trailing data after X.509 extension")
	}
	if !seq.IsCompound || seq.Tag != 16 || seq.Class != 0 {
		return asn1.StructuralError{Msg: "bad SAN sequence"}
	}

	rest = seq.Bytes
	for len(rest) > 0 {
		var v asn1.RawValue
		rest, err = asn1.Unmarshal(rest, &v)
		if err != nil {
			return err
		}

		if err := callback(v.Tag, v.FullBytes); err != nil {
			return err
		}
	}

	return nil
}

// generateCreationBundle is a shared function that reads parameters supplied
// from the various endpoints and generates a CreationParameters with the
// parameters that can be used to issue or sign
func generateCreationBundle(b *backend, data *inputBundle, caSign *certutil.CAInfoBundle, csr *x509.CertificateRequest) (*certutil.CreationBundle, []string, error) {
	// Read in names -- CN, DNS and email addresses
	var cn string
	var ridSerialNumber string
	var warnings []string
	dnsNames := []string{}
	emailAddresses := []string{}
	{
		if csr != nil && data.role.UseCSRCommonName {
			cn = csr.Subject.CommonName
		}
		if cn == "" {
			cn = data.apiData.Get("common_name").(string)
			if cn == "" && data.role.RequireCN {
				return nil, nil, errutil.UserError{Err: `the common_name field is required, or must be provided in a CSR with "use_csr_common_name" set to true, unless "require_cn" is set to false`}
			}
		}

		ridSerialNumber = data.apiData.Get("serial_number").(string)

		// only take serial number from CSR if one was not supplied via API
		if ridSerialNumber == "" && csr != nil {
			ridSerialNumber = csr.Subject.SerialNumber
		}

		if csr != nil && data.role.UseCSRSANs {
			dnsNames = csr.DNSNames
			emailAddresses = csr.EmailAddresses
		}

		if cn != "" && !data.apiData.Get("exclude_cn_from_sans").(bool) {
			if strings.Contains(cn, "@") {
				// Note: emails are not disallowed if the role's email protection
				// flag is false, because they may well be included for
				// informational purposes; it is up to the verifying party to
				// ensure that email addresses in a subject alternate name can be
				// used for the purpose for which they are presented
				emailAddresses = append(emailAddresses, cn)
			} else {
				// Only add to dnsNames if it's actually a DNS name but convert
				// idn first
				p := idna.New(
					idna.StrictDomainName(true),
					idna.VerifyDNSLength(true),
				)
				converted, err := p.ToASCII(cn)
				if err != nil {
					return nil, nil, errutil.UserError{Err: err.Error()}
				}
				if hostnameRegex.MatchString(converted) {
					dnsNames = append(dnsNames, converted)
				}
			}
		}

		if csr == nil || !data.role.UseCSRSANs {
			cnAltRaw, ok := data.apiData.GetOk("alt_names")
			if ok {
				cnAlt := strutil.ParseDedupAndSortStrings(cnAltRaw.(string), ",")
				for _, v := range cnAlt {
					if strings.Contains(v, "@") {
						emailAddresses = append(emailAddresses, v)
					} else {
						// Only add to dnsNames if it's actually a DNS name but
						// convert idn first
						p := idna.New(
							idna.StrictDomainName(true),
							idna.VerifyDNSLength(true),
						)
						converted, err := p.ToASCII(v)
						if err != nil {
							return nil, nil, errutil.UserError{Err: err.Error()}
						}
						if hostnameRegex.MatchString(converted) {
							dnsNames = append(dnsNames, converted)
						}
					}
				}
			}
		}

		// Check the CN. This ensures that the CN is checked even if it's
		// excluded from SANs.
		if cn != "" {
			badName := validateCommonName(b, data, cn)
			if len(badName) != 0 {
				return nil, nil, errutil.UserError{Err: fmt.Sprintf(
					"common name %s not allowed by this role", badName)}
			}
		}

		if ridSerialNumber != "" {
			badName := validateSerialNumber(data, ridSerialNumber)
			if len(badName) != 0 {
				return nil, nil, errutil.UserError{Err: fmt.Sprintf(
					"serial_number %s not allowed by this role", badName)}
			}
		}

		// Check for bad email and/or DNS names
		badName := validateNames(b, data, dnsNames)
		if len(badName) != 0 {
			return nil, nil, errutil.UserError{Err: fmt.Sprintf(
				"subject alternate name %s not allowed by this role", badName)}
		}

		badName = validateNames(b, data, emailAddresses)
		if len(badName) != 0 {
			return nil, nil, errutil.UserError{Err: fmt.Sprintf(
				"email address %s not allowed by this role", badName)}
		}
	}

	// otherSANsInput has the same format as the other_sans HTTP param in the
	// Vault PKI API: it is a list of strings of the form <oid>;<type>:<value>
	// where <type> must be UTF8/UTF-8.
	var otherSANsInput []string
	// otherSANs is the output of parseOtherSANs(otherSANsInput): its keys are
	// the <oid> value, its values are of the form [<type>, <value>]
	var otherSANs map[string][]string
	if sans := data.apiData.Get("other_sans").([]string); len(sans) > 0 {
		otherSANsInput = sans
	}
	if data.role.UseCSRSANs && csr != nil && len(csr.Extensions) > 0 {
		others, err := getOtherSANsFromX509Extensions(csr.Extensions)
		if err != nil {
			return nil, nil, errutil.UserError{Err: fmt.Errorf("could not parse requested other SAN: %w", err).Error()}
		}
		for _, other := range others {
			otherSANsInput = append(otherSANsInput, other.String())
		}
	}
	if len(otherSANsInput) > 0 {
		requested, err := parseOtherSANs(otherSANsInput)
		if err != nil {
			return nil, nil, errutil.UserError{Err: fmt.Errorf("could not parse requested other SAN: %w", err).Error()}
		}
		badOID, badName, err := validateOtherSANs(data, requested)
		switch {
		case err != nil:
			return nil, nil, errutil.UserError{Err: err.Error()}
		case len(badName) > 0:
			return nil, nil, errutil.UserError{Err: fmt.Sprintf(
				"other SAN %s not allowed for OID %s by this role", badName, badOID)}
		case len(badOID) > 0:
			return nil, nil, errutil.UserError{Err: fmt.Sprintf(
				"other SAN OID %s not allowed by this role", badOID)}
		default:
			otherSANs = requested
		}
	}

	// Get and verify any IP SANs
	ipAddresses := []net.IP{}
	{
		if csr != nil && data.role.UseCSRSANs {
			if len(csr.IPAddresses) > 0 {
				if !data.role.AllowIPSANs {
					return nil, nil, errutil.UserError{Err: "IP Subject Alternative Names are not allowed in this role, but was provided some via CSR"}
				}
				ipAddresses = csr.IPAddresses
			}
		} else {
			ipAlt := data.apiData.Get("ip_sans").([]string)
			if len(ipAlt) > 0 {
				if !data.role.AllowIPSANs {
					return nil, nil, errutil.UserError{Err: fmt.Sprintf(
						"IP Subject Alternative Names are not allowed in this role, but was provided %s", ipAlt)}
				}
				for _, v := range ipAlt {
					parsedIP := net.ParseIP(v)
					if parsedIP == nil {
						return nil, nil, errutil.UserError{Err: fmt.Sprintf(
							"the value %q is not a valid IP address", v)}
					}
					ipAddresses = append(ipAddresses, parsedIP)
				}
			}
		}
	}

	URIs := []*url.URL{}
	{
		if csr != nil && data.role.UseCSRSANs {
			if len(csr.URIs) > 0 {
				if len(data.role.AllowedURISANs) == 0 {
					return nil, nil, errutil.UserError{
						Err: "URI Subject Alternative Names are not allowed in this role, but were provided via CSR",
					}
				}

				// validate uri sans
				for _, uri := range csr.URIs {
					valid := validateURISAN(b, data, uri.String())
					if !valid {
						return nil, nil, errutil.UserError{
							Err: "URI Subject Alternative Names were provided via CSR which are not valid for this role",
						}
					}

					URIs = append(URIs, uri)
				}
			}
		} else {
			uriAlt := data.apiData.Get("uri_sans").([]string)
			if len(uriAlt) > 0 {
				if len(data.role.AllowedURISANs) == 0 {
					return nil, nil, errutil.UserError{
						Err: "URI Subject Alternative Names are not allowed in this role, but were provided via the API",
					}
				}

				for _, uri := range uriAlt {
					valid := validateURISAN(b, data, uri)
					if !valid {
						return nil, nil, errutil.UserError{
							Err: "URI Subject Alternative Names were provided via the API which are not valid for this role",
						}
					}

					parsedURI, err := url.Parse(uri)
					if parsedURI == nil || err != nil {
						return nil, nil, errutil.UserError{
							Err: fmt.Sprintf(
								"the provided URI Subject Alternative Name %q is not a valid URI", uri),
						}
					}

					URIs = append(URIs, parsedURI)
				}
			}
		}
	}

	// Most of these could also be RemoveDuplicateStable, or even
	// leave duplicates in, but OU is the one most likely to be duplicated.
	subject := pkix.Name{
		CommonName:         cn,
		SerialNumber:       ridSerialNumber,
		Country:            strutil.RemoveDuplicatesStable(data.role.Country, false),
		Organization:       strutil.RemoveDuplicatesStable(data.role.Organization, false),
		OrganizationalUnit: strutil.RemoveDuplicatesStable(data.role.OU, false),
		Locality:           strutil.RemoveDuplicatesStable(data.role.Locality, false),
		Province:           strutil.RemoveDuplicatesStable(data.role.Province, false),
		StreetAddress:      strutil.RemoveDuplicatesStable(data.role.StreetAddress, false),
		PostalCode:         strutil.RemoveDuplicatesStable(data.role.PostalCode, false),
	}

	// Get the TTL and verify it against the max allowed
	var ttl time.Duration
	var maxTTL time.Duration
	var notAfter time.Time
	var err error
	{
		ttl = time.Duration(data.apiData.Get("ttl").(int)) * time.Second
		notAfterAlt := data.role.NotAfter
		if notAfterAlt == "" {
			notAfterAltRaw, ok := data.apiData.GetOk("not_after")
			if ok {
				notAfterAlt = notAfterAltRaw.(string)
			}

		}
		if ttl > 0 && notAfterAlt != "" {
			return nil, nil, errutil.UserError{
				Err: "Either ttl or not_after should be provided. Both should not be provided in the same request.",
			}
		}

		if ttl == 0 && data.role.TTL > 0 {
			ttl = data.role.TTL
		}

		if data.role.MaxTTL > 0 {
			maxTTL = data.role.MaxTTL
		}

		if ttl == 0 {
			ttl = b.System().DefaultLeaseTTL()
		}
		if maxTTL == 0 {
			maxTTL = b.System().MaxLeaseTTL()
		}
		if ttl > maxTTL {
			warnings = append(warnings, fmt.Sprintf("TTL %q is longer than permitted maxTTL %q, so maxTTL is being used", ttl, maxTTL))
			ttl = maxTTL
		}

		if notAfterAlt != "" {
			notAfter, err = time.Parse(time.RFC3339, notAfterAlt)
			if err != nil {
				return nil, nil, errutil.UserError{Err: err.Error()}
			}
		} else {
			notAfter = time.Now().Add(ttl)
		}
		if caSign != nil && notAfter.After(caSign.Certificate.NotAfter) {
			// If it's not self-signed, verify that the issued certificate
			// won't be valid past the lifetime of the CA certificate, and
			// act accordingly. This is dependent based on the issuer's
			// LeafNotAfterBehavior argument.
			switch caSign.LeafNotAfterBehavior {
			case certutil.PermitNotAfterBehavior:
				// Explicitly do nothing.
			case certutil.TruncateNotAfterBehavior:
				notAfter = caSign.Certificate.NotAfter
			case certutil.ErrNotAfterBehavior:
				fallthrough
			default:
				return nil, nil, errutil.UserError{Err: fmt.Sprintf(
					"cannot satisfy request, as TTL would result in notAfter %s that is beyond the expiration of the CA certificate at %s", notAfter.Format(time.RFC3339Nano), caSign.Certificate.NotAfter.Format(time.RFC3339Nano))}
			}
		}
	}

	// Parse SKID from the request for cross-signing.
	var skid []byte
	{
		if rawSKIDValue, ok := data.apiData.GetOk("skid"); ok {
			// Handle removing common separators to make copy/paste from tool
			// output easier. Chromium uses space, OpenSSL uses colons, and at
			// one point, Vault had preferred dash as a separator for hex
			// strings.
			var err error
			skidValue := rawSKIDValue.(string)
			for _, separator := range []string{":", "-", " "} {
				skidValue = strings.ReplaceAll(skidValue, separator, "")
			}

			skid, err = hex.DecodeString(skidValue)
			if err != nil {
				return nil, nil, errutil.UserError{Err: fmt.Sprintf("cannot parse requested SKID value as hex: %v", err)}
			}
		}
	}

	creation := &certutil.CreationBundle{
		Params: &certutil.CreationParameters{
			Subject:                       subject,
			DNSNames:                      strutil.RemoveDuplicates(dnsNames, false),
			EmailAddresses:                strutil.RemoveDuplicates(emailAddresses, false),
			IPAddresses:                   ipAddresses,
			URIs:                          URIs,
			OtherSANs:                     otherSANs,
			KeyType:                       data.role.KeyType,
			KeyBits:                       data.role.KeyBits,
			SignatureBits:                 data.role.SignatureBits,
			UsePSS:                        data.role.UsePSS,
			NotAfter:                      notAfter,
			KeyUsage:                      x509.KeyUsage(parseKeyUsages(data.role.KeyUsage)),
			ExtKeyUsage:                   parseExtKeyUsages(data.role),
			ExtKeyUsageOIDs:               data.role.ExtKeyUsageOIDs,
			PolicyIdentifiers:             data.role.PolicyIdentifiers,
			BasicConstraintsValidForNonCA: data.role.BasicConstraintsValidForNonCA,
			NotBeforeDuration:             data.role.NotBeforeDuration,
			ForceAppendCaChain:            caSign != nil,
			SKID:                          skid,
		},
		SigningBundle: caSign,
		CSR:           csr,
	}

	// Don't deal with URLs or max path length if it's self-signed, as these
	// normally come from the signing bundle
	if caSign == nil {
		return creation, warnings, nil
	}

	// This will have been read in from the getGlobalAIAURLs function
	creation.Params.URLs = caSign.URLs

	// If the max path length in the role is not nil, it was specified at
	// generation time with the max_path_length parameter; otherwise derive it
	// from the signing certificate
	if data.role.MaxPathLength != nil {
		creation.Params.MaxPathLength = *data.role.MaxPathLength
	} else {
		switch {
		case caSign.Certificate.MaxPathLen < 0:
			creation.Params.MaxPathLength = -1
		case caSign.Certificate.MaxPathLen == 0 &&
			caSign.Certificate.MaxPathLenZero:
			// The signing function will ensure that we do not issue a CA cert
			creation.Params.MaxPathLength = 0
		default:
			// If this takes it to zero, we handle this case later if
			// necessary
			creation.Params.MaxPathLength = caSign.Certificate.MaxPathLen - 1
		}
	}

	return creation, warnings, nil
}

func convertRespToPKCS8(resp *logical.Response) error {
	privRaw, ok := resp.Data["private_key"]
	if !ok {
		return nil
	}
	priv, ok := privRaw.(string)
	if !ok {
		return fmt.Errorf("error converting response to pkcs8: could not parse original value as string")
	}

	privKeyTypeRaw, ok := resp.Data["private_key_type"]
	if !ok {
		return fmt.Errorf("error converting response to pkcs8: %q not found in response", "private_key_type")
	}
	privKeyType, ok := privKeyTypeRaw.(certutil.PrivateKeyType)
	if !ok {
		return fmt.Errorf("error converting response to pkcs8: could not parse original type value as string")
	}

	var keyData []byte
	var pemUsed bool
	var err error
	var signer crypto.Signer

	block, _ := pem.Decode([]byte(priv))
	if block == nil {
		keyData, err = base64.StdEncoding.DecodeString(priv)
		if err != nil {
			return fmt.Errorf("error converting response to pkcs8: error decoding original value: %w", err)
		}
	} else {
		keyData = block.Bytes
		pemUsed = true
	}

	switch privKeyType {
	case certutil.RSAPrivateKey:
		signer, err = x509.ParsePKCS1PrivateKey(keyData)
	case certutil.ECPrivateKey:
		signer, err = x509.ParseECPrivateKey(keyData)
	case certutil.Ed25519PrivateKey:
		k, err := x509.ParsePKCS8PrivateKey(keyData)
		if err != nil {
			return fmt.Errorf("error converting response to pkcs8: error parsing previous key: %w", err)
		}
		signer = k.(crypto.Signer)
	default:
		return fmt.Errorf("unknown private key type %q", privKeyType)
	}
	if err != nil {
		return fmt.Errorf("error converting response to pkcs8: error parsing previous key: %w", err)
	}

	keyData, err = x509.MarshalPKCS8PrivateKey(signer)
	if err != nil {
		return fmt.Errorf("error converting response to pkcs8: error marshaling pkcs8 key: %w", err)
	}

	if pemUsed {
		block.Type = "PRIVATE KEY"
		block.Bytes = keyData
		resp.Data["private_key"] = strings.TrimSpace(string(pem.EncodeToMemory(block)))
	} else {
		resp.Data["private_key"] = base64.StdEncoding.EncodeToString(keyData)
	}

	return nil
}

func handleOtherCSRSANs(in *x509.CertificateRequest, sans map[string][]string) error {
	certTemplate := &x509.Certificate{
		DNSNames:       in.DNSNames,
		IPAddresses:    in.IPAddresses,
		EmailAddresses: in.EmailAddresses,
		URIs:           in.URIs,
	}
	if err := handleOtherSANs(certTemplate, sans); err != nil {
		return err
	}
	if len(certTemplate.ExtraExtensions) > 0 {
		in.ExtraExtensions = append(in.ExtraExtensions, certTemplate.ExtraExtensions...)
	}
	return nil
}

func handleOtherSANs(in *x509.Certificate, sans map[string][]string) error {
	// If other SANs is empty we return which causes normal Go stdlib parsing
	// of the other SAN types
	if len(sans) == 0 {
		return nil
	}

	var rawValues []asn1.RawValue

	// We need to generate an IMPLICIT sequence for compatibility with OpenSSL
	// -- it's an open question what the default for RFC 5280 actually is, see
	// https://github.com/openssl/openssl/issues/5091 -- so we have to use
	// cryptobyte because using the asn1 package's marshaling always produces
	// an EXPLICIT sequence. Note that asn1 is way too magical according to
	// agl, and cryptobyte is modeled after the CBB/CBS bits that agl put into
	// boringssl.
	for oid, vals := range sans {
		for _, val := range vals {
			var b cryptobyte.Builder
			oidStr, err := stringToOid(oid)
			if err != nil {
				return err
			}
			b.AddASN1ObjectIdentifier(oidStr)
			b.AddASN1(cbbasn1.Tag(0).ContextSpecific().Constructed(), func(b *cryptobyte.Builder) {
				b.AddASN1(cbbasn1.UTF8String, func(b *cryptobyte.Builder) {
					b.AddBytes([]byte(val))
				})
			})
			m, err := b.Bytes()
			if err != nil {
				return err
			}
			rawValues = append(rawValues, asn1.RawValue{Tag: 0, Class: 2, IsCompound: true, Bytes: m})
		}
	}

	// If other SANs is empty we return which causes normal Go stdlib parsing
	// of the other SAN types
	if len(rawValues) == 0 {
		return nil
	}

	// Append any existing SANs, sans marshalling
	rawValues = append(rawValues, marshalSANs(in.DNSNames, in.EmailAddresses, in.IPAddresses, in.URIs)...)

	// Marshal and add to ExtraExtensions
	ext := pkix.Extension{
		// This is the defined OID for subjectAltName
		Id: asn1.ObjectIdentifier(oidExtensionSubjectAltName),
	}
	var err error
	ext.Value, err = asn1.Marshal(rawValues)
	if err != nil {
		return err
	}
	in.ExtraExtensions = append(in.ExtraExtensions, ext)

	return nil
}

// Note: Taken from the Go source code since it's not public, and used in the
// modified function below (which also uses these consts upstream)
const (
	nameTypeOther = 0
	nameTypeEmail = 1
	nameTypeDNS   = 2
	nameTypeURI   = 6
	nameTypeIP    = 7
)

// Note: Taken from the Go source code since it's not public, plus changed to not marshal
// marshalSANs marshals a list of addresses into the contents of an X.509
// SubjectAlternativeName extension.
func marshalSANs(dnsNames, emailAddresses []string, ipAddresses []net.IP, uris []*url.URL) []asn1.RawValue {
	var rawValues []asn1.RawValue
	for _, name := range dnsNames {
		rawValues = append(rawValues, asn1.RawValue{Tag: nameTypeDNS, Class: 2, Bytes: []byte(name)})
	}
	for _, email := range emailAddresses {
		rawValues = append(rawValues, asn1.RawValue{Tag: nameTypeEmail, Class: 2, Bytes: []byte(email)})
	}
	for _, rawIP := range ipAddresses {
		// If possible, we always want to encode IPv4 addresses in 4 bytes.
		ip := rawIP.To4()
		if ip == nil {
			ip = rawIP
		}
		rawValues = append(rawValues, asn1.RawValue{Tag: nameTypeIP, Class: 2, Bytes: ip})
	}
	for _, uri := range uris {
		rawValues = append(rawValues, asn1.RawValue{Tag: nameTypeURI, Class: 2, Bytes: []byte(uri.String())})
	}
	return rawValues
}

func stringToOid(in string) (asn1.ObjectIdentifier, error) {
	split := strings.Split(in, ".")
	ret := make(asn1.ObjectIdentifier, 0, len(split))
	for _, v := range split {
		i, err := strconv.Atoi(v)
		if err != nil {
			return nil, err
		}
		ret = append(ret, i)
	}
	return ret, nil
}

func parseCertificateFromBytes(certBytes []byte) (*x509.Certificate, error) {
	block, extra := pem.Decode(certBytes)
	if block == nil {
		return nil, errors.New("unable to parse certificate: invalid PEM")
	}
	if len(strings.TrimSpace(string(extra))) > 0 {
		return nil, errors.New("unable to parse certificate: trailing PEM data")
	}

	return x509.ParseCertificate(block.Bytes)
}<|MERGE_RESOLUTION|>--- conflicted
+++ resolved
@@ -232,15 +232,9 @@
 		// If we fail here, we have an extra (copy) of a cert in storage, add to metrics:
 		switch {
 		case strings.HasPrefix(prefix, "revoked/"):
-<<<<<<< HEAD
-			b.ifCountEnabledIncrementTotalRevokedCertificatesCount(certsCounted, path)
+			sc.Backend.ifCountEnabledIncrementTotalRevokedCertificatesCount(certsCounted, path)
 		default:
-			b.ifCountEnabledIncrementTotalCertificatesCount(certsCounted, path)
-=======
-			sc.Backend.incrementTotalRevokedCertificatesCount(certsCounted, path)
-		default:
-			sc.Backend.incrementTotalCertificatesCount(certsCounted, path)
->>>>>>> 8ea89958
+			sc.Backend.ifCountEnabledIncrementTotalCertificatesCount(certsCounted, path)
 		}
 		return nil, errutil.InternalError{Err: fmt.Sprintf("error deleting certificate with serial %s from old location", serial)}
 	}
